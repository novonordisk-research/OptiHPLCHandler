import unittest
from unittest.mock import MagicMock, patch

from OptiHPLCHandler import EmpowerHandler


class TestEmpowerHandler(unittest.TestCase):
    @patch("OptiHPLCHandler.empower_api_core.getpass.getpass")
    @patch("OptiHPLCHandler.empower_api_core.requests")
    def setUp(self, mock_requests, mock_getpass) -> None:
        mock_response = MagicMock()
        mock_response.json.return_value = {
            "results": [{"netServiceName": "test_service"}]
        }
        # Service name is automatically requested, so we need to mock that response
        mock_requests.get.return_value = mock_response
        mock_response = MagicMock()
        mock_response.json.return_value = {"results": [{"token": "test_token"}]}
        mock_response.status_code = 200
        mock_requests.post.return_value = mock_response
        # The connection logs in automatically, so we need to mock that response

        mock_password = MagicMock()
        mock_password.return_value = "test_password"
        self.mock_password = mock_password
        mock_getpass.return_value = mock_password
        # getpass is used to get the password, so we need to mock that response since
        # interactivity is not possible for automated testing.

        self.handler = EmpowerHandler(
            project="test_project",
            address="http://test_address/",
            username="test_username",
        )

    def test_empower_handler_initialisation(self):
        assert self.handler.project == "test_project"
        assert self.handler.username == "test_username"
        assert self.handler.address == "http://test_address/"
        assert self.handler.connection.address == "http://test_address/"
        assert self.handler.connection.username == "test_username"
        assert self.handler.connection.project == "test_project"
        assert self.handler.connection.service == "test_service"

    def test_empower_handler_status(self):
        with self.assertRaises(NotImplementedError):
            self.handler.Status()

    @patch("OptiHPLCHandler.empower_api_core.requests")
    def test_empower_handler_post_sample_list(self, mock_requests):
        mock_response = MagicMock()
        mock_response.json.return_value = {"results": "mock_results"}
        mock_response.status_code = 201
        mock_requests.post.return_value = mock_response

        sample_list = [
            {
                "Method": "test_method_1",
                "SamplePos": "test_sample_pos_1",
                "SampleName": "test_sample_name_1",
                "InjectionVolume": 1,
            },
            {
                "Method": "test_method_2",
                "SamplePos": "test_sample_pos_2",
                "SampleName": "test_sample_name_2",
                "InjectionVolume": 2,
                "test_field_1": "test_value",
                "test_field_2": 2.3,
            },
        ]
        self.handler.PostExperiment(
            sample_set_method_name="test_sampleset_name",
            sample_list=sample_list,
            plates={},
            audit_trail_message="test_audit_trail_message",
        )
        assert "test_sampleset_name" == mock_requests.method_calls[0][2]["json"]["name"]
        # Testing that the name is correct in the request
        assert (
            "?auditTrailComment=test_audit_trail_message"
            in mock_requests.method_calls[0][1][0]
        )
        # Testing that the audit trail message is correct
        sample_set_lines = mock_requests.method_calls[0][2]["json"]["sampleSetLines"]
        first_line_fields = {
            field["name"]: field["value"] for field in sample_set_lines[0]["fields"]
        }
        # Converting the fields in the first sample set line to a dictionary for easier
        # testing
        assert first_line_fields["MethodSetOrReportMethod"] == "test_method_1"
        assert first_line_fields["Vial"] == "test_sample_pos_1"
        assert first_line_fields["SampleName"] == "test_sample_name_1"
        assert first_line_fields["InjVol"] == 1
        second_line_fields = {
            field["name"]: field["value"] for field in sample_set_lines[1]["fields"]
        }
        # Converting the fields in the second sample set line to a dictionary for easier
        # testing
        assert second_line_fields["MethodSetOrReportMethod"] == "test_method_2"
        assert second_line_fields["Vial"] == "test_sample_pos_2"
        assert second_line_fields["SampleName"] == "test_sample_name_2"
        assert second_line_fields["InjVol"] == 2
        assert second_line_fields["test_field_1"] == "test_value"
        assert second_line_fields["test_field_2"] == 2.3
        int_type_list = [
            field["dataType"]
            for field in sample_set_lines[0]["fields"]
            if isinstance(field["value"], int)
        ]
        assert all(
            [int_type == "Double" for int_type in int_type_list]
        )  # Testing that all integer values are doubles
        float_type_list = [
            field["dataType"]
            for field in sample_set_lines[0]["fields"]
            if isinstance(field["value"], float)
        ]
        assert all([float_type == "Double" for float_type in float_type_list])
        # Testing that all float values are doubles
        string_type_list = [
            field["dataType"]
            for field in sample_set_lines[0]["fields"]
            if isinstance(field["value"], str)
        ]
        assert all([string_type == "String" for string_type in string_type_list])
        # Testing that all string values are strings
        dict_type_list = [
            field["dataType"]
            for field in sample_set_lines[0]["fields"]
            if isinstance(field["value"], dict)
        ]
        assert all([dict_type == "Enumerator" for dict_type in dict_type_list])
        # Testing that all dictionary values are strings

    @patch("OptiHPLCHandler.empower_api_core.requests")
    def test_empower_handler_post_sample_list_with_empower_names(self, mock_requests):
        mock_response = MagicMock()
        mock_response.status_code = 201
        mock_requests.post.return_value = mock_response
        sample_list = [
            {
                "MethodSetOrReportMethod": "test_method_1",
                "Vial": "test_sample_pos_1",
                "InjVol": 1,
                "SampleName": "test_sample_name_1",
            },
        ]
        self.handler.PostExperiment(
            sample_set_method_name="test_sampleset_name",
            sample_list=sample_list,
            plates={},
            audit_trail_message="test_audit_trail_message",
        )
        sample_set_lines = mock_requests.method_calls[0][2]["json"]["sampleSetLines"]
        sample_fields = {
            field["name"]: field["value"] for field in sample_set_lines[0]["fields"]
        }
        assert sample_fields["MethodSetOrReportMethod"] == "test_method_1"
        assert sample_fields["Vial"] == "test_sample_pos_1"
        assert sample_fields["InjVol"] == 1

    @patch("OptiHPLCHandler.empower_api_core.requests")
    def test_empower_handler_post_sample_list_plates(self, mock_requests):
        mock_response = MagicMock()
        mock_response.json.return_value = {"results": "mock_results"}
        mock_response.status_code = 201
        mock_requests.post.return_value = mock_response
        plates = {"1": "test_plate_name_1", "2": "test_plate_name_2"}
        self.handler.PostExperiment(
            sample_set_method_name="test_sampleset_name",
            sample_list=[],
            plates=plates,
            audit_trail_message="test_audit_trail_message",
        )
        plate_definition_list = [
            {"plateTypeName": plate_name, "plateLayoutPosition": plate_pos}
            for (plate_pos, plate_name) in plates.items()
        ]
        for plate_definiton in plate_definition_list:
            assert plate_definiton in mock_requests.post.call_args[1]["json"]["plates"]

    def test_empower_handler_add_method(self):
        with self.assertRaises(NotImplementedError):
            self.handler.AddMethod(
                template_method="test_template_method",
                new_method="test_new_method",
                changes={},
                audit_trail_message="test_audit_trail_message",
            )

    @patch("OptiHPLCHandler.empower_api_core.requests")
    def test_empower_handler_get_method_list(self, mock_requests):
        mock_response = MagicMock()
        mock_response.json.return_value = {
            "results": [
                {
                    "fields": [
                        {"name": "Name", "value": "test_method_name_1"},
                        {"name": "irrelevant_field", "value": "irrelevant_value"},
                    ]
                },
                {
                    "fields": [
                        {"name": "Name", "value": "test_method_name_2"},
                        {"name": "irrelevant_field", "value": "irrelevant_value"},
                    ]
                },
            ]
        }
        mock_requests.get.return_value = mock_response

        method_list = self.handler.GetMethodList()
        assert method_list == ["test_method_name_1", "test_method_name_2"]
        assert (
            "methodTypes=MethodSetMethod" in mock_requests.get.call_args[0][0]
        )  # Check that the correct parameters are passed to the request

    @patch("OptiHPLCHandler.empower_api_core.requests")
    def test_empower_handler_method_with_no_name(self, mock_requests):
        mock_response = MagicMock()
        mock_response.json.return_value = {
            "results": [
                {
                    "fields": [
                        {"name": "Name", "value": "test_method_name_1"},
                        {"name": "irrelevant_field", "value": "irrelevant_value"},
                    ]
                },
                {
                    "fields": [
                        {"name": "no_Name", "value": "test_method_name_2"},
                        {"name": "irrelevant_field", "value": "irrelevant_value"},
                    ]  # No fields with name "Name" should give an error
                },
            ]
        }

        mock_requests.get.return_value = mock_response
        with self.assertRaises(ValueError):
            self.handler.GetMethodList()

    @patch("OptiHPLCHandler.empower_api_core.requests")
    def test_empower_handler_method_with_two_names(self, mock_requests):
        mock_response = MagicMock()
        mock_response.json.return_value = {
            "results": [
                {
                    "fields": [
                        {"name": "Name", "value": "test_method_name_1"},
                        {"name": "Name", "value": "irrelevant_value"},
                    ]  # Two fields with name "Name" should give an error
                },
                {
                    "fields": [
                        {"name": "Name", "value": "test_method_name_2"},
                        {"name": "irrelevant_field", "value": "irrelevant_value"},
                    ]
                },
            ]
        }
        mock_requests.get.return_value = mock_response
        with self.assertRaises(ValueError):
            self.handler.GetMethodList()

    def test_empower_handler_get_setup(self):
        with self.assertRaises(NotImplementedError):
            self.handler.GetSetup()

    @patch("OptiHPLCHandler.empower_api_core.requests")
    def test_empower_run_experiment(self, mock_requests):
        mock_response = MagicMock()
        mock_response.status_code = 200
        mock_requests.post.return_value = mock_response
        self.handler.RunExperiment(
            sample_set_method="test_sample_set_method",
            node="test_node",
            hplc="test_hplc",
        )
        assert (
            mock_requests.post.call_args[0][0]
            == "http://test_address/acquisition/run-sample-set-method"
        )  # Check that the correct URl is used.
        assert (
            mock_requests.post.call_args[1]["json"]["sampleSetMethodName"]
        ) == "test_sample_set_method"
        # Check that the correct sample set method is used.
        assert (
            mock_requests.post.call_args[1]["json"]["nodeName"]
        ) == "test_node"  # Check that the correct node is used.
        assert (
            mock_requests.post.call_args[1]["json"]["systemName"]
        ) == "test_hplc"  # Check that the correct HPLC is used.
        assert (
            mock_requests.post.call_args[1]["json"]["sampleSetName"]
        ) is None  # Check that no sample set name is given
        self.handler.RunExperiment(
            sample_set_method="test_sample_set_method",
            node="test_node",
            hplc="test_hplc",
            sample_set_name="test_sample_set_name",
        )
        assert (
            mock_requests.post.call_args[1]["json"]["sampleSetName"]
        ) == "test_sample_set_name"  # Check that the correct sample set name is given

    @patch("OptiHPLCHandler.empower_api_core.requests")
    def test_get_plate_type_names(self, mock_requests):
        mock_response = MagicMock()
        mock_response.json.return_value = {
            "results": [
                "test_plate_type_name_1",
                "test_plate_type_name_2",
            ]
        }
        mock_requests.get.return_value = mock_response
        plate_type_names = self.handler.GetPlateTypeNames()
        assert plate_type_names == [
            "test_plate_type_name_1",
            "test_plate_type_name_2",
        ]

    @patch("OptiHPLCHandler.empower_api_core.requests")
    def test_get_plate_type_names_filter(self, mock_requests):
        mock_response = MagicMock()
        mock_requests.get.return_value = mock_response
        self.handler.GetPlateTypeNames(filter_string="test_filter_text")
        assert "?stringFilter=test_filter_text" in mock_requests.get.call_args[0][0]

    @patch("OptiHPLCHandler.empower_api_core.requests")
    def test_get_node_name_list(self, mock_requests):
        mock_response = MagicMock()
        mock_response.json.return_value = {"results": ["test_node_name_1"]}
        mock_requests.get.return_value = mock_response
        node_name_list = self.handler.GetNodeNames()
        assert node_name_list == ["test_node_name_1"]
        assert "acquisition/nodes" in mock_requests.get.call_args[0][0]

    @patch("OptiHPLCHandler.empower_api_core.requests")
    def test_get_system_name_list(self, mock_requests):
        mock_response = MagicMock()
        mock_response.json.return_value = {"results": ["test_system_name_1"]}
        mock_requests.get.return_value = mock_response
        system_name_list = self.handler.GetSystemNames("test_node_name")
        assert system_name_list == ["test_system_name_1"]
        assert (
            "acquisition/chromatographic-systems?nodeName=test_node_name"
            in mock_requests.get.call_args[0][0]
        )

    @patch("OptiHPLCHandler.empower_api_core.requests")
<<<<<<< HEAD
    def test_login_pwd(self, mock_requests):
        mock_response = MagicMock()
        mock_response.status_code = 200
        mock_requests.post.return_value = mock_response
        self.handler = EmpowerHandler(
            project="test_project",
            address="http://test_address/",
            username="test_username",
            password="test_password",
        )
        assert mock_requests.post.call_args[1]["json"]["password"] == "test_password"
=======
    def test_get_sample_set_method_list(self, mock_requests):
        mock_response = MagicMock()
        mock_response.json.return_value = {"results": ["test_samplesetmethod_1"]}
        mock_requests.get.return_value = mock_response
        samplesetmethod_list = self.handler.GetSampleSetMethods()
        assert samplesetmethod_list == ["test_samplesetmethod_1"]
        assert (
            "project/methods/sample-set-method-list"
            in mock_requests.get.call_args[0][0]
        )
>>>>>>> e3a3cbdd
<|MERGE_RESOLUTION|>--- conflicted
+++ resolved
@@ -349,7 +349,6 @@
         )
 
     @patch("OptiHPLCHandler.empower_api_core.requests")
-<<<<<<< HEAD
     def test_login_pwd(self, mock_requests):
         mock_response = MagicMock()
         mock_response.status_code = 200
@@ -361,7 +360,8 @@
             password="test_password",
         )
         assert mock_requests.post.call_args[1]["json"]["password"] == "test_password"
-=======
+        
+    @patch("OptiHPLCHandler.empower_api_core.requests")
     def test_get_sample_set_method_list(self, mock_requests):
         mock_response = MagicMock()
         mock_response.json.return_value = {"results": ["test_samplesetmethod_1"]}
@@ -371,5 +371,4 @@
         assert (
             "project/methods/sample-set-method-list"
             in mock_requests.get.call_args[0][0]
-        )
->>>>>>> e3a3cbdd
+        )