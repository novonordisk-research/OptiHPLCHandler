import unittest
from unittest.mock import MagicMock, patch

from OptiHPLCHandler import EmpowerHandler, EmpowerInstrumentMethod, EmpowerModuleMethod


class TestEmpowerHandler(unittest.TestCase):
    @patch("OptiHPLCHandler.empower_handler.EmpowerConnection")
    def setUp(self, mock_connection) -> None:
        mock_response = MagicMock()
        mock_response.address = "https://test_address"
        mock_response.username = "test_username"
        mock_response.project = "test_project"
        mock_response.token = None
        mock_connection.return_value = mock_response

        self.handler = EmpowerHandler(
            project="test_project",
            address="https://test_address/",
        )

    def test_initialisation(self):
        assert self.handler.project == "test_project"
        assert self.handler.username == "test_username"
        assert self.handler.address == "https://test_address"
        assert self.handler.auto_login is True
        # Check that the trailing slash is removed from the address

    def test_run_experiment(self):
        mock_response = MagicMock()
        mock_response.status_code = 200
        self.handler.connection.post.return_value = mock_response
        self.handler.RunExperiment(
            sample_set_method="test_sample_set_method",
            node="test_node",
            system="test_hplc",
        )
        assert (
            self.handler.connection.post.call_args[1]["endpoint"]
            == "acquisition/run-sample-set-method"
        )  # Check that the correct URl is used.
        assert (
            self.handler.connection.post.call_args[1]["body"]["sampleSetMethodName"]
        ) == "test_sample_set_method"
        # Check that the correct sample set method is used.
        assert (
            self.handler.connection.post.call_args[1]["body"]["nodeName"]
        ) == "test_node"  # Check that the correct node is used.
        assert (
            self.handler.connection.post.call_args[1]["body"]["systemName"]
        ) == "test_hplc"  # Check that the correct HPLC is used.
        assert (
            self.handler.connection.post.call_args[1]["body"]["sampleSetName"]
        ) is None  # Check that no sample set name is given
        self.handler.RunExperiment(
            sample_set_method="test_sample_set_method",
            node="test_node",
            system="test_hplc",
            sample_set_name="test_sample_set_name",
        )
        assert (
            self.handler.connection.post.call_args[1]["body"]["sampleSetName"]
        ) == "test_sample_set_name"  # Check that the correct sample set name is given

    def test_get_node_name_list(self):
        self.handler.connection.get.return_value = (["test_node_name_1"], None)
        node_name_list = self.handler.GetNodeNames()
        assert node_name_list == ["test_node_name_1"]
        assert (
            "acquisition/nodes" in self.handler.connection.get.call_args[1]["endpoint"]
        )

    def test_get_system_name_list(self):
        self.handler.connection.get.return_value = (["test_system_name_1"], None)
        system_name_list = self.handler.GetSystemNames("test_node_name")
        assert system_name_list == ["test_system_name_1"]
        assert (
            "acquisition/chromatographic-systems?nodeName=test_node_name"
            == self.handler.connection.get.call_args[1]["endpoint"]
        )

    def test_get_empower_projects(self):
        self.handler.connection.get.return_value = (
            [
                {"projectName": "2023\\RP0649", "shortName": "RP0649"},
                {"projectName": "2023\\RP0650", "shortName": "RP0650"},
            ],
            "N/A",
        )

        empower_projects_list = self.handler.GetEmpowerProjects()
        assert isinstance(empower_projects_list, list)
        assert isinstance(empower_projects_list[0], dict)
        assert "projectName" in empower_projects_list[0]
        assert "shortName" in empower_projects_list[0]
        assert empower_projects_list[0]["projectName"] == "2023\\RP0649"
        assert empower_projects_list[0]["shortName"] == "RP0649"
        assert empower_projects_list[1]["projectName"] == "2023\\RP0650"
        assert empower_projects_list[1]["shortName"] == "RP0650"

    def test_project_setter(self):
        self.handler.project = "test_project"
        assert self.handler.connection.project == "test_project"

    def test_address_setter(self):
        # Changing the address would require a new lookup for the service, so it is not
        # allowed.
        with self.assertRaises(AttributeError):
            self.handler.address = "test_address"


class TestSampleList(unittest.TestCase):
    # We need to patch the EmpowerConnection class, because it is used in the
    # EmpowerHandler class. But we don't really need it to do anything, so we just
    # let mock handle it. We still need to give it as an argument to the setUp method,
    # so we call it _ to indicate that we don't use it.
    @patch("OptiHPLCHandler.empower_handler.EmpowerConnection")
    def setUp(self, _) -> None:
        self.handler = EmpowerHandler(
            project="test_project",
            address="https://test_address/",
        )

    def test_post_sample_list(self):
        sample_list = [
            {
                "Method": "test_method_1",
                "SamplePos": "test_sample_pos_1",
                "SampleName": "test_sample_name_1",
                "InjectionVolume": 1,
            },
            {
                "Method": "test_method_2",
                "SamplePos": "test_sample_pos_2",
                "SampleName": "test_sample_name_2",
                "InjectionVolume": 2,
                "test_field_1": "test_value",
                "test_field_2": 2.3,
            },
        ]
        self.handler.PostExperiment(
            sample_set_method_name="test_sampleset_name",
            sample_list=sample_list,
            plates={},
            audit_trail_message="test_audit_trail_message",
        )
        assert (
            "test_sampleset_name"
            == self.handler.connection.post.call_args[1]["body"]["name"]
        )
        # Testing that the name is correct in the request
        assert (
            "?auditTrailComment=test_audit_trail_message"
            in self.handler.connection.post.call_args[1]["endpoint"]
        )
        # Testing that the audit trail message is correct
        sample_set_lines = self.handler.connection.post.call_args[1]["body"][
            "sampleSetLines"
        ]
        first_line_fields = {
            field["name"]: field["value"] for field in sample_set_lines[0]["fields"]
        }
        # Converting the fields in the first sample set line to a dictionary for easier
        # testing
        assert first_line_fields["MethodSetOrReportMethod"] == "test_method_1"
        assert first_line_fields["Vial"] == "test_sample_pos_1"
        assert first_line_fields["SampleName"] == "test_sample_name_1"
        assert first_line_fields["InjVol"] == 1
        second_line_fields = {
            field["name"]: field["value"] for field in sample_set_lines[1]["fields"]
        }
        # Converting the fields in the second sample set line to a dictionary for easier
        # testing
        assert second_line_fields["MethodSetOrReportMethod"] == "test_method_2"
        assert second_line_fields["Vial"] == "test_sample_pos_2"
        assert second_line_fields["SampleName"] == "test_sample_name_2"
        assert second_line_fields["InjVol"] == 2
        assert second_line_fields["test_field_1"] == "test_value"
        assert second_line_fields["test_field_2"] == 2.3
        int_type_list = [
            field["dataType"]
            for field in sample_set_lines[0]["fields"]
            if isinstance(field["value"], int)
        ]
        assert all(
            [int_type == "Double" for int_type in int_type_list]
        )  # Testing that all integer values are doubles
        float_type_list = [
            field["dataType"]
            for field in sample_set_lines[0]["fields"]
            if isinstance(field["value"], float)
        ]
        assert all([float_type == "Double" for float_type in float_type_list])
        # Testing that all float values are doubles
        string_type_list = [
            field["dataType"]
            for field in sample_set_lines[0]["fields"]
            if isinstance(field["value"], str)
        ]
        assert all([string_type == "String" for string_type in string_type_list])
        # Testing that all string values are strings
        dict_type_list = [
            field["dataType"]
            for field in sample_set_lines[0]["fields"]
            if isinstance(field["value"], dict)
        ]
        assert all([dict_type == "Enumerator" for dict_type in dict_type_list])
        # Testing that all dictionary values are strings

    def test_post_sample_list_with_empower_names(self):
        sample_list = [
            {
                "MethodSetOrReportMethod": "test_method_1",
                "Vial": "test_sample_pos_1",
                "InjVol": 1,
                "SampleName": "test_sample_name_1",
            },
        ]
        self.handler.PostExperiment(
            sample_set_method_name="test_sampleset_name",
            sample_list=sample_list,
            plates={},
            audit_trail_message="test_audit_trail_message",
        )
        sample_set_lines = self.handler.connection.post.call_args[1]["body"][
            "sampleSetLines"
        ]
        sample_fields = {
            field["name"]: field["value"] for field in sample_set_lines[0]["fields"]
        }
        assert sample_fields["MethodSetOrReportMethod"] == "test_method_1"
        assert sample_fields["Vial"] == "test_sample_pos_1"
        assert sample_fields["InjVol"] == 1

    def test_post_sample_list_plates(self):
        plates = {"1": "test_plate_name_1", "2": "test_plate_name_2"}
        self.handler.PostExperiment(
            sample_set_method_name="test_sampleset_name",
            sample_list=[],
            plates=plates,
            audit_trail_message="test_audit_trail_message",
        )
        plate_definition_list = [
            {"plateTypeName": plate_name, "plateLayoutPosition": plate_pos}
            for (plate_pos, plate_name) in plates.items()
        ]
        for plate_definiton in plate_definition_list:
            assert (
                plate_definiton
                in self.handler.connection.post.call_args[1]["body"]["plates"]
            )

    def test_components(self):
        component_dict = {"test_component_name_1": 1, "test_component_name_2": 2}
        sample_list = [
            {
                "Method": "test_method_1",
                "SamplePos": "test_sample_pos_1",
                "SampleName": "test_sample_name_1",
                "InjectionVolume": 1,
                "Components": component_dict,
            },
        ]
        self.handler.PostExperiment(
            sample_set_method_name="test_sampleset_name",
            sample_list=sample_list,
            plates={},
            audit_trail_message="test_audit_trail_message",
        )
        sample_set_lines = self.handler.connection.post.call_args[1]["body"][
            "sampleSetLines"
        ]
        components = sample_set_lines[0]["components"]
        assert components[0]["id"] != components[1]["id"]
        for i, (name, concentration) in enumerate(component_dict.items()):
            name_dict = {"name": "Component", "value": name}
            assert name_dict in components[i]["fields"]
            concentration_dict = {"name": "Value", "value": concentration}
            assert concentration_dict in components[i]["fields"]

    def test_component_key(self):
        component_dict = {"test_component_name_1": 1}
        sample_list = [
            {
                "Method": "test_method_1",
                "SamplePos": "test_sample_pos_1",
                "SampleName": "test_sample_name_1",
                "InjectionVolume": 1,
                "Components": "test_custom_field_value",
                "StandardComponents": component_dict,
            },
        ]
        self.handler.PostExperiment(
            sample_set_method_name="test_sampleset_name",
            sample_list=sample_list,
            plates={},
            audit_trail_message="test_audit_trail_message",
            component_key="StandardComponents",
        )
        sample_set_lines = self.handler.connection.post.call_args[1]["body"][
            "sampleSetLines"
        ]
        components = sample_set_lines[0]["components"]
        assert {"name": "Component", "value": "test_component_name_1"} in components[0][
            "fields"
        ]
        assert {"name": "Value", "value": 1} in components[0]["fields"]
        assert {
            "name": "Components",
            "value": "test_custom_field_value",
            "dataType": "String",
        } in sample_set_lines[0]["fields"]


class TestGetMethods(unittest.TestCase):
    # We need to patch the EmpowerConnection class, because it is used in the
    # EmpowerHandler class. But we don't really need it to do anything, so we just
    # let mock handle it. We still need to give it as an argument to the setUp method,
    # so we call it _ to indicate that we don't use it.
    @patch("OptiHPLCHandler.empower_handler.EmpowerConnection")
    def setUp(self, _) -> None:
        self.handler = EmpowerHandler(
            project="test_project",
            address="https://test_address/",
        )

    def test_get_method_list(self):
        self.handler.connection.get.return_value = (
            [
                {
                    "fields": [
                        {"name": "Name", "value": "test_method_name_1"},
                        {"name": "irrelevant_field", "value": "irrelevant_value"},
                    ]
                },
                {
                    "fields": [
                        {"name": "Name", "value": "test_method_name_2"},
                        {"name": "irrelevant_field", "value": "irrelevant_value"},
                    ]
                },
            ],
            None,
        )

        method_list = self.handler.GetMethodList()
        assert method_list == ["test_method_name_1", "test_method_name_2"]
        assert (
            "methodTypes=MethodSetMethod"
            in self.handler.connection.get.call_args[1]["endpoint"]
        )  # Check that the correct parameters are passed to the request

    def test_method_with_no_name(self):
        self.handler.connection.get.return_value = (
            [
                {
                    "fields": [
                        {"name": "Name", "value": "test_method_name_1"},
                        {"name": "irrelevant_field", "value": "irrelevant_value"},
                    ]
                },
                {
                    "fields": [
                        {"name": "no_Name", "value": "test_method_name_2"},
                        {"name": "irrelevant_field", "value": "irrelevant_value"},
                    ]  # No fields with name "Name" should give an error
                },
            ],
            None,
        )
        with self.assertRaises(ValueError):
            self.handler.GetMethodList()

    def test_method_with_two_names(self):
        self.handler.connection.get.return_value = (
            [
                {
                    "fields": [
                        {"name": "Name", "value": "test_method_name_1"},
                        {"name": "Name", "value": "irrelevant_value"},
                    ]  # Two fields with name "Name" should give an error
                },
                {
                    "fields": [
                        {"name": "Name", "value": "test_method_name_2"},
                        {"name": "irrelevant_field", "value": "irrelevant_value"},
                    ]
                },
            ],
            None,
        )
        with self.assertRaises(ValueError):
            self.handler.GetMethodList()

    def test_get_sample_set_method_list(self):
        self.handler.connection.get.return_value = (["test_samplesetmethod_1"], None)
        samplesetmethod_list = self.handler.GetSampleSetMethods()
        assert samplesetmethod_list == ["test_samplesetmethod_1"]
        assert (
            "project/methods/sample-set-method-list"
            == self.handler.connection.get.call_args[1]["endpoint"]
        )

    def test_get_other_method(self):
        self.handler.GetMethodList(method_type="OtherMethod")
        assert (
            "methodTypes=OtherMethod"
            in self.handler.connection.get.call_args[1]["endpoint"]
        )

    def test_implicit_method_name(self):
        self.handler.GetMethodList(method_type="Other")
        assert (
            "methodTypes=OtherMethod"
            in self.handler.connection.get.call_args[1]["endpoint"]
        )


class TestGetPlateTypes(unittest.TestCase):
    # We need to patch the EmpowerConnection class, because it is used in the
    # EmpowerHandler class. But we don't really need it to do anything, so we just
    # let mock handle it. We still need to give it as an argument to the setUp method,
    # so we call it _ to indicate that we don't use it.
    @patch("OptiHPLCHandler.empower_handler.EmpowerConnection")
    def setUp(self, _) -> None:
        self.handler = EmpowerHandler(
            project="test_project",
            address="https://test_address/",
        )

    def test_get_plate_type_names(self):
        self.handler.connection.get.return_value = (
            [
                "test_plate_type_name_1",
                "test_plate_type_name_2",
            ],
            None,
        )
        plate_type_names = self.handler.GetPlateTypeNames()
        assert plate_type_names == [
            "test_plate_type_name_1",
            "test_plate_type_name_2",
        ]

    def test_get_plate_type_names_filter(self):
        self.handler.GetPlateTypeNames(filter_string="test_filter_text")
        assert (
            "?stringFilter=test_filter_text"
            in self.handler.connection.get.call_args[1]["endpoint"]
        )


class TestLogin(unittest.TestCase):
    # We need to patch the EmpowerConnection class, because it is used in the
    # EmpowerHandler class. But we don't really need it to do anything, so we just
    # let mock handle it. We still need to give it as an argument to the setUp method,
    # so we call it _ to indicate that we don't use it.
    @patch("OptiHPLCHandler.empower_handler.EmpowerConnection")
    def setUp(self, _) -> None:
        self.handler = EmpowerHandler(
            project="test_project",
            address="https://test_address/",
        )

    def test_login_error_without_context_management(self):
        """
        Tests that an error is rasied if the used tries to log in without using the
        context manager if the EmpowerHandler is set to not allow it.
        """
        with self.assertRaises(RuntimeError):
            self.handler.login()

    def test_loging_warning_without_context_management(self):
        """
        Tests that a warning is raised if the user tries to log in without using the
        context manager if the EmpowerHandler is set to allow it.
        """
        self.handler.allow_login_without_context_manager = True
        with self.assertWarns(Warning):
            self.handler.login()

    def test_context_management(self):
        with self.handler:
            pass
        assert self.handler.connection.login.call_count == 1
        # Check that the login method is called when entering the context manager
        assert self.handler.connection.logout.call_count == 1
        # Check that the logout method is called when exiting the context manager

    def test_no_autologin(self):
        self.handler.auto_login = False
        with self.handler:
            pass
        assert self.handler.connection.login.call_count == 0

    def test_context_no_autologin(self):
        self.handler.auto_login = False
        with self.handler:
            self.handler.login()


class TestUsername(unittest.TestCase):
    # We need to patch the EmpowerConnection class, because it is used in the
    # EmpowerHandler class. But we don't really need it to do anything, so we just
    # let mock handle it. We still need to give it as an argument to the setUp method,
    # so we call it _ to indicate that we don't use it.
    @patch("OptiHPLCHandler.empower_handler.EmpowerConnection")
    def setUp(self, _) -> None:
        self.handler = EmpowerHandler(
            project="test_project",
            address="https://test_address/",
        )

    def test_username_setter(self):
        self.handler.username = "test_username"
        assert self.handler.connection.username == "test_username"

    @patch("OptiHPLCHandler.empower_handler.EmpowerConnection")
    def test_username_on_creation(self, mock_connection):
        mock_response = MagicMock
        mock_connection.return_value = mock_response
        EmpowerHandler(
            project="test_project",
            address="https://test_address/",
            username="test_username",
        )
        assert mock_connection.call_args[1]["username"] == "test_username"

    def test_function(self):
        self.handler.PostExperiment(
            sample_set_method_name="",
            sample_list=[
                {"SampleName": ""},
                {"SampleName": "", "Function": "Purge Inj"},
            ],
            plates={},
        )
        field_list_list = [
            sample_set_line["fields"]
            for sample_set_line in self.handler.connection.post.call_args[1]["body"][
                "sampleSetLines"
            ]
        ]
        function_dict_list = [
            [field for field in field_list if field["name"] == "Function"][0]
            for field_list in field_list_list
        ]
        assert function_dict_list[0]["value"] == {"member": "Inject Samples"}
        assert function_dict_list[1]["value"] == {"member": "Purge Inj"}


class TestInstrumentMethodInteraction(unittest.TestCase):
    # We need to patch the EmpowerConnection class, because it is used in the
    # EmpowerHandler class. But we don't really need it to do anything, so we just
    # let mock handle it. We still need to give it as an argument to the setUp method,
    # so we call it _ to indicate that we don't use it.
    @patch("OptiHPLCHandler.empower_handler.EmpowerConnection")
    def setUp(self, _) -> None:
        self.handler = EmpowerHandler(
            project="test_project",
            address="https://test_address/",
        )

    def test_get_method(self):
        minimal_module = {
            "name": "test",
            "nativeXml": "test_name",
        }
        self.handler.connection.get.return_value = (
            [{"methodName": "test_method", "modules": [minimal_module]}],
            None,
        )
        method = self.handler.GetInstrumentMethod("test_method_name")
        assert self.handler.connection.get.call_args[1]["endpoint"] == (
            "project/methods/instrument-method?name=test_method_name"
        )
        assert isinstance(method, EmpowerInstrumentMethod)
        assert len(method.module_method_list) == 1
        assert isinstance(method.module_method_list[0], EmpowerModuleMethod)
        assert method.module_method_list[0].original_method == minimal_module

    def test_post_method(self):
        minimal_module = {
            "name": "test",
            "nativeXml": (
                "<test_tag1>test_value1</test_tag1>"
                "<test_tag2>test_value2</test_tag2>"
            ),
        }

        self.handler.connection.get.return_value = (
            [{"methodName": "test_method", "modules": [minimal_module]}],
            None,
        )
        method = self.handler.GetInstrumentMethod("test_method_name")
        method.module_method_list[0].replace("test_value1", "new_value")
        method.module_method_list[0]["test_tag2"] = "newer_value"
        self.handler.PostInstrumentMethod(method)
        assert self.handler.connection.post.call_args[1]["endpoint"] == (
            "project/methods/instrument-method?overWriteExisting=false"
        )
        assert (
            self.handler.connection.post.call_args[1]["body"]["modules"][0]["nativeXml"]
            == "<test_tag1>new_value</test_tag1><test_tag2>newer_value</test_tag2>"
        )


class TestMethodSetMethodInteraction(unittest.TestCase):
    @patch("OptiHPLCHandler.empower_handler.EmpowerConnection")
    def setUp(self, _) -> None:
        self.handler = EmpowerHandler(
            project="test_project",
            address="https://test_address/",
        )

    def test_get(self):
        self.handler.connection.get.return_value = (
            [{"name": "test_method_return_name"}],
            None,
        )
        method = self.handler.GetMethodSetMethod("test_method_name")
        assert self.handler.connection.get.call_args[1]["endpoint"] == (
            "project/methods/method-set?name=test_method_name"
        )
        assert method["name"] == "test_method_return_name"

    def test_post(self):
        self.handler.PostMethodSetMethod(
            {"name": "test_method_name", "test_field": "test_value"}
        )
        assert self.handler.connection.post.call_args[1]["endpoint"] == (
            "project/methods/method-set"
        )
        assert self.handler.connection.post.call_args[1]["body"]["name"] == (
            "test_method_name"
        )


class TestStatus(unittest.TestCase):
    @patch("OptiHPLCHandler.empower_handler.EmpowerConnection")
    def setUp(self, _) -> None:
        self.handler = EmpowerHandler(
            project="test_project",
            address="https://test_address/",
        )

    def test_get(self):
        self.handler.connection.get.return_value = (
            [
                {"name": "FirstKey", "value": "FirstValue"},
                {"name": "SecondKey", "value": "SecondValue"},
            ],
        )
        result = self.handler.GetStatus(node="test_node", system="test_system")
        assert self.handler.connection.get.call_args[1]["endpoint"] == (
            "acquisition/chromatographic-system-status"
            "?nodeName=test_node&systemName=test_system"
        )
        assert result == {"FirstKey": "FirstValue", "SecondKey": "SecondValue"}


<<<<<<< HEAD
class TestSampleSetLineFields(unittest.TestCase):
=======
class TestLogout(unittest.TestCase):
>>>>>>> c59e6e52
    @patch("OptiHPLCHandler.empower_handler.EmpowerConnection")
    def setUp(self, _) -> None:
        self.handler = EmpowerHandler(
            project="test_project",
            address="https://test_address/",
<<<<<<< HEAD
            allow_login_without_context_manager=True,
        )
        self.handler.connection.get.return_value = (
            [
                {
                    "name": "NameField",
                    "type": "Name",
                    "displayName": "Name Field Display Name",
                },
                {
                    "name": "EnumField",
                    "type": "Enumerator",
                    "displayName": "Enum Field Display Name",
                },
            ],
        )
        self.handler.login()

    def test_called_on_login(self):
        self.assertEqual(
            self.handler.connection.get.call_args[0][0],
            "/project/fields?fieldType=SampleSetLine",
        )

    def test_synonym(self):
        self.assertIn("Name Field Display Name", self.handler.synonym_dict)
        self.assertEqual(
            self.handler.synonym_dict["Name Field Display Name"], "NameField"
        )
        self.assertIn("Enum Field Display Name", self.handler.synonym_dict)
        self.assertEqual(
            self.handler.synonym_dict["Enum Field Display Name"], "EnumField"
        )

    def test_enum(self):
        self.handler.PostExperiment(
            sample_set_method_name="test",
            sample_list=[{"EnumField": "Value1"}],
            plates={},
        )
        posted_sampleset_fields = self.handler.connection.post.call_args[1]["body"][
            "sampleSetLines"
        ][0]["fields"]
        self.assertIn(
            {
                "name": "EnumField",
                "value": {"member": "Value1"},
                "dataType": "Enumerator",
            },
            posted_sampleset_fields,
        )

    def test_explicitly_setting_allowed_values(self):
        self.handler.SetAllowedSamplesetLineFieldValues(
            "EnumField", ("Value1", "Value2")
        )
        sample_list_without_failed_field = [{"EnumField": "Value1"}]
        self.handler.PostExperiment(
            sample_set_method_name="test",
            sample_list=sample_list_without_failed_field,
            plates={},
        )
        sample_list_with_failed_field = [{"EnumField": "Value3"}]
        with self.assertRaises(ValueError):
            self.handler.PostExperiment(
                sample_set_method_name="test",
                sample_list=sample_list_with_failed_field,
                plates={},
            )

    def test_implicitly_setting_allowed_values(self):
        self.handler.connection.get.return_value = (
            [{"member": "Value1"}, {"member": "Value2"}],
        )
        self.handler.SetAllowedSamplesetLineFieldValues("EnumField")
        sample_list_without_failed_field = [{"EnumField": "Value1"}]
        self.handler.PostExperiment(
            sample_set_method_name="test",
            sample_list=sample_list_without_failed_field,
            plates={},
        )
        sample_list_with_failed_field = [{"EnumField": "Value3"}]
        with self.assertRaises(ValueError):
            self.handler.PostExperiment(
                sample_set_method_name="test",
                sample_list=sample_list_with_failed_field,
                plates={},
            )

    def test_setting_allowed_values_with_synonym(self):
        self.handler.SetAllowedSamplesetLineFieldValues(
            "Enum Field Display Name", ("Value1", "Value2")
        )
        sample_list_without_failed_field = [{"EnumField": "Value1"}]
        self.handler.PostExperiment(
            sample_set_method_name="test",
            sample_list=sample_list_without_failed_field,
            plates={},
        )
        sample_list_with_failed_field = [{"EnumField": "Value3"}]
        with self.assertRaises(ValueError):
            self.handler.PostExperiment(
                sample_set_method_name="test",
                sample_list=sample_list_with_failed_field,
                plates={},
            )

    def test_overwrite_allowed_values(self):
        self.handler.SetAllowedSamplesetLineFieldValues(
            "EnumField", ("Value1", "Value2")
        )
        self.handler.SetAllowedSamplesetLineFieldValues(
            "EnumField", ("Value3", "Value4"), overwrite=False
        )
        sample_list_with_old_field = [{"EnumField": "Value1"}]
        self.handler.PostExperiment(
            sample_set_method_name="test",
            sample_list=sample_list_with_old_field,
            plates={},
        )
        sample_list_with_new_fielda = [{"EnumField": "Value3"}]
        with self.assertRaises(ValueError):
            self.handler.PostExperiment(
                sample_set_method_name="test",
                sample_list=sample_list_with_new_fielda,
                plates={},
            )
        self.handler.SetAllowedSamplesetLineFieldValues(
            "EnumField", ("Value3", "Value4"), overwrite=True
        )
        self.handler.PostExperiment(
            sample_set_method_name="test",
            sample_list=sample_list_with_new_fielda,
            plates={},
        )
        with self.assertRaises(ValueError):
            self.handler.PostExperiment(
                sample_set_method_name="test",
                sample_list=sample_list_with_old_field,
                plates={},
            )
=======
        )

    def test_autologout_in_context_handler(self):
        with self.handler:
            pass
        assert self.handler.connection.logout.call_count == 1

    def test_logout(self):
        self.handler.logout()
        assert self.handler.connection.logout.call_count == 1

    @patch("OptiHPLCHandler.empower_handler.EmpowerConnection")
    def test_logout_all_sessions(self, mock_connection):
        username = "test_username"
        mock_connection.return_value.get.return_value = (
            [
                {"user": username, "id": "test_session_1"},
                {"user": username, "id": "test_session_2"},
                {"user": "another_user", "id": "test_session_3"},
                {"user": "another_user", "id": "test_session_4"},
            ],
        )
        mock_connection.return_value.username = username
        EmpowerHandler.LogoutAllSessions(
            address="https://test_address/", password="test_password"
        )
        assert mock_connection.return_value.logout.call_count == 3
        # Three times, two for the list, one for the handler made to log out

    @patch("OptiHPLCHandler.empower_handler.EmpowerConnection")
    def test_logout_order(self, mock_connection):
        "Tests that the session we use to log out is the last one to be logged out"
        username = "test_username"
        mock_connection.return_value.get.return_value = (
            [
                {"user": username, "id": "test_session_1"},
                {"user": username, "id": "test_session_2"},
                {"user": "another_user", "id": "test_session_3"},
                {"user": "another_user", "id": "test_session_4"},
            ],
        )
        mock_connection.return_value.username = username
        mock_connection.return_value.session_id = "test_session_1"
        EmpowerHandler.LogoutAllSessions(
            address="https://test_address/", password="test_password"
        )
        assert mock_connection.return_value.logout.call_count == 2
        # Only two times, since the session we used to log out is removed from the list
        # of sessions to explicitly log out from.
>>>>>>> c59e6e52


if __name__ == "__main__":
    unittest.main(verbosity=2)<|MERGE_RESOLUTION|>--- conflicted
+++ resolved
@@ -659,17 +659,12 @@
         assert result == {"FirstKey": "FirstValue", "SecondKey": "SecondValue"}
 
 
-<<<<<<< HEAD
 class TestSampleSetLineFields(unittest.TestCase):
-=======
-class TestLogout(unittest.TestCase):
->>>>>>> c59e6e52
-    @patch("OptiHPLCHandler.empower_handler.EmpowerConnection")
-    def setUp(self, _) -> None:
-        self.handler = EmpowerHandler(
-            project="test_project",
-            address="https://test_address/",
-<<<<<<< HEAD
+    @patch("OptiHPLCHandler.empower_handler.EmpowerConnection")
+    def setUp(self, _) -> None:
+        self.handler = EmpowerHandler(
+            project="test_project",
+            address="https://test_address/",
             allow_login_without_context_manager=True,
         )
         self.handler.connection.get.return_value = (
@@ -811,8 +806,31 @@
                 sample_list=sample_list_with_old_field,
                 plates={},
             )
-=======
-        )
+
+
+class TestLogout(unittest.TestCase):
+    @patch("OptiHPLCHandler.empower_handler.EmpowerConnection")
+    def setUp(self, _) -> None:
+        self.handler = EmpowerHandler(
+            project="test_project",
+            address="https://test_address/",
+        )
+        self.username = "test_username"
+
+        def mock_get(endpoint, *args, **kwargs):
+            if "session-infoes" in endpoint:
+                return (
+                    [
+                        {"user": self.username, "id": "test_session_1"},
+                        {"user": self.username, "id": "test_session_2"},
+                        {"user": "another_user", "id": "test_session_3"},
+                        {"user": "another_user", "id": "test_session_4"},
+                    ],
+                )
+            else:
+                return ([],)
+
+        self.mock_get = mock_get
 
     def test_autologout_in_context_handler(self):
         with self.handler:
@@ -825,16 +843,8 @@
 
     @patch("OptiHPLCHandler.empower_handler.EmpowerConnection")
     def test_logout_all_sessions(self, mock_connection):
-        username = "test_username"
-        mock_connection.return_value.get.return_value = (
-            [
-                {"user": username, "id": "test_session_1"},
-                {"user": username, "id": "test_session_2"},
-                {"user": "another_user", "id": "test_session_3"},
-                {"user": "another_user", "id": "test_session_4"},
-            ],
-        )
-        mock_connection.return_value.username = username
+        mock_connection.return_value.get = self.mock_get
+        mock_connection.return_value.username = self.username
         EmpowerHandler.LogoutAllSessions(
             address="https://test_address/", password="test_password"
         )
@@ -844,16 +854,8 @@
     @patch("OptiHPLCHandler.empower_handler.EmpowerConnection")
     def test_logout_order(self, mock_connection):
         "Tests that the session we use to log out is the last one to be logged out"
-        username = "test_username"
-        mock_connection.return_value.get.return_value = (
-            [
-                {"user": username, "id": "test_session_1"},
-                {"user": username, "id": "test_session_2"},
-                {"user": "another_user", "id": "test_session_3"},
-                {"user": "another_user", "id": "test_session_4"},
-            ],
-        )
-        mock_connection.return_value.username = username
+        mock_connection.return_value.get = self.mock_get
+        mock_connection.return_value.username = self.username
         mock_connection.return_value.session_id = "test_session_1"
         EmpowerHandler.LogoutAllSessions(
             address="https://test_address/", password="test_password"
@@ -861,7 +863,6 @@
         assert mock_connection.return_value.logout.call_count == 2
         # Only two times, since the session we used to log out is removed from the list
         # of sessions to explicitly log out from.
->>>>>>> c59e6e52
 
 
 if __name__ == "__main__":
