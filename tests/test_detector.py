--- conflicted
+++ resolved
@@ -59,7 +59,6 @@
         self.method: FLRMethod = module_method_factory(flr_example)
 
     def test_instantiation(self):
-<<<<<<< HEAD
         self.assertIsInstance(self.method, FLRMethod)
 
     def test_get_channels(self):
@@ -95,7 +94,4 @@
         }
         assert self.method.channel_dict["Channel1"]["Excitation"] == "400"
         assert self.method.channel_dict["Channel1"]["Emission"] == "38"
-        assert self.method.channel_dict["Channel1"]["Name"] == "AcqFlrChAx400e38"
-=======
-        self.assertIsInstance(self.method, FLRMethod)
->>>>>>> efc28950
+        assert self.method.channel_dict["Channel1"]["Name"] == "AcqFlrChAx400e38"