import unittest
import warnings
from unittest.mock import MagicMock, patch

from OptiHPLCHandler import EmpowerConnection


class TestEmpowerConnection(unittest.TestCase):
    @patch("OptiHPLCHandler.empower_api_core.getpass.getpass")
    @patch("OptiHPLCHandler.empower_api_core.requests")
    def setUp(self, mock_requests, mock_getpass) -> None:
        mock_response = MagicMock()
        mock_response.json.return_value = {"results": [{"token": "test_token"}]}
        mock_response.status_code = 200
        mock_requests.post.return_value = mock_response
        # The connection logs in automatically, so we need to mock that response

        mock_password = MagicMock()
        mock_password.return_value = "test_password"
        self.mock_password = mock_password
        mock_getpass.return_value = mock_password
        # getpass is used to get the password, so we need to mock that response since
        # interactivity is not possible
        self.connection = EmpowerConnection(
            project="test_project",
            address="http://test_address/",
            username="test_username",
            service="test_service",
        )

    @patch("OptiHPLCHandler.empower_api_core.getpass.getpass")
    @patch("OptiHPLCHandler.empower_api_core.requests")
    def test_auto_service(self, mock_requests, mock_getpass):
        mock_response = MagicMock()
        mock_response.json.return_value = {
            "results": [{"netServiceName": "auto_test_service", "token": "test_token"}]
        }
        mock_response.status_code = 200
        # Service name is automatically requested, so we need to mock that response
        mock_requests.get.return_value = mock_response
        mock_requests.post.return_value = mock_response
        mock_getpass.return_value = self.mock_password
        connection = EmpowerConnection(
            project="test_project",
            address="http://test_address/",
            username="test_username",
        )
        assert connection.service == "auto_test_service"

    def test_set_values(self):
        assert self.connection.project == "test_project"
        assert self.connection.username == "test_username"
        assert self.connection.address == "http://test_address"
        # The trailing slash is removed
        assert self.connection.service == "test_service"
        assert self.connection.token == "test_token"

    @patch("OptiHPLCHandler.empower_api_core.getpass.getpass")
    @patch("OptiHPLCHandler.empower_api_core.requests")
    def test_automatic_service_name(self, mock_requests, mock_getpass):
        mock_response = MagicMock()
        mock_response.json.return_value = {
            "results": [
                {"netServiceName": "automatic_test_service", "token": "test_token"}
            ]
        }
        mock_response.status_code = 200
        mock_requests.get.return_value = mock_response
        mock_requests.post.return_value = mock_response
        mock_getpass.return_value = self.mock_password
        connection = EmpowerConnection(
            address="http://test_address/",
            username="test_username",
            project="test_project",
        )
        assert connection.service == "automatic_test_service"

    @patch("OptiHPLCHandler.empower_api_core.requests")
    def test_get(self, mock_requests):
        mock_response = MagicMock()
        mock_response.status_code = 200
        mock_requests.get.return_value = mock_response
        self.connection.get("test_url")
        # Testing that the get method is called with the correct url
        assert mock_requests.get.call_args[0][0] == "http://test_address/test_url"
        self.connection.get("/test_url")
        # Testing that the get method is called with the correct url when endpoint starts with a slash
        assert mock_requests.get.call_args[0][0] == "http://test_address/test_url"

    @patch("OptiHPLCHandler.empower_api_core.requests")
    def test_get_http_error(self, mock_requests):
        mock_response = MagicMock()
        mock_response.status_code = 400
        mock_requests.get.return_value = mock_response
        self.connection.get("test_url")
        assert mock_requests.get.return_value.raise_for_status.called

    @patch("OptiHPLCHandler.empower_api_core.getpass.getpass")
    @patch("OptiHPLCHandler.empower_api_core.requests")
    def test_relogin_get(self, mock_requests, mock_getpass):
        # Verify that the handler logs in again if the token is invalid on get.
        mock_response = MagicMock()
        mock_response.json.return_value = {"results": [{"token": "test_token"}]}
        mock_response.status_code = 401
        mock_requests.post.return_value = mock_response
        mock_requests.get.return_value = mock_response
        mock_getpass.return_value = self.mock_password
        try:  # When get fails, the connection will try and log in, which should also
            # give an error. We do not care about that error, we want to verify that it
            # tries to log in again.
            self.connection.get("test_url")
        except IOError:
            pass
        assert mock_requests.method_calls[-1].args == (
            "http://test_address/authentication/login",
        )
        # The last call should be to log in, since this should casue an exception.

    @patch("OptiHPLCHandler.empower_api_core.requests")
    def test_post(self, mock_requests):
        mock_response = MagicMock()
        mock_response.status_code = 200
        mock_requests.post.return_value = mock_response
<<<<<<< HEAD
        mock_requests.put.return_value = mock_response
        mock_getpass.return_value = self.mock_password
        try:  # When put fails, the connection will try and log in, which should also
            # give an error. We do not care about that error, we want to verify that it
            # tries to log in again.
            self.connection.put("test_url", body="test_body")
        except IOError:
            pass
        assert mock_requests.method_calls[-1].args == (
            "http://test_address/authentication/login",
        )
        # The last call should be to log in, since this should casue an exception.
=======
        self.connection.post("test_url", body={})
        # Testing that the get method is called with the correct url
        assert mock_requests.post.call_args[0][0] == "http://test_address/test_url"
        self.connection.post("/test_url", body={})
        # Testing that the get method is called with the correct url when endpoint starts with a slash
        assert mock_requests.post.call_args[0][0] == "http://test_address/test_url"
>>>>>>> e2a0400b

    @patch("OptiHPLCHandler.empower_api_core.requests")
    def test_post_http_error(self, mock_requests):
        mock_response = MagicMock()
        mock_response.status_code = 400
        mock_requests.post.return_value = mock_response
        self.connection.post("test_url", body="test_body")
        assert mock_requests.post.return_value.raise_for_status.called

    @patch("OptiHPLCHandler.empower_api_core.getpass.getpass")
    @patch("OptiHPLCHandler.empower_api_core.requests")
    def test_relogin_post(self, mock_requests, mock_getpass):
        # Verify that the handler logs in again if the token is invalid on put.
        mock_response = MagicMock()
        mock_response.json.return_value = {"results": [{"token": "test_token"}]}
        mock_response.status_code = 401
        mock_requests.post.return_value = mock_response
        mock_getpass.return_value = self.mock_password
        try:  # When put fails, the connection will try and log in, which should also
            # give an error. We do not care about that error, we want to verify that it
            # tries to log in again.
            self.connection.post("test_url", body="test_body")
        except IOError:
            pass
        assert mock_requests.method_calls[-1].args == (
            "http://test_address/authentication/login",
        )
        # The last call should be to log in, since this should casue an exception.

    @patch("OptiHPLCHandler.empower_api_core.getpass.getpass")
    @patch("OptiHPLCHandler.empower_api_core.requests")
    def test_login_fail(self, mock_requests, mock_getpass):
        # Verify that the handler raises an IO error if the login fails.
        mock_response = MagicMock()
        mock_response.status_code = 401
        mock_requests.post.return_value = mock_response
        mock_requests.get.return_value = mock_response
        mock_getpass.return_value = self.mock_password

        with self.assertRaises(IOError):
            self.connection.login()

    @patch("OptiHPLCHandler.empower_api_core.getpass.getpass")
    @patch("OptiHPLCHandler.empower_api_core.requests")
    def test_http_warning(self, mock_requests, mock_getpass):
        # Verify that the handler warns if the connection is not https.
        mock_response = MagicMock()
        mock_response.status_code = 200
        mock_requests.post.return_value = mock_response
        mock_requests.get.return_value = mock_response
        mock_getpass.return_value = self.mock_password
        with self.assertWarns(Warning):
            self.connection.login()

    @patch("OptiHPLCHandler.empower_api_core.getpass.getpass")
    @patch("OptiHPLCHandler.empower_api_core.requests")
    def test_no_warning_https(self, mock_request, mock_getpass):
        # Verify that the handler does not warn if the connection is https.
        mock_response = MagicMock()
        mock_response.status_code = 200
        mock_request.post.return_value = mock_response
        mock_request.get.return_value = mock_response
        mock_getpass.return_value = self.mock_password
        connection = EmpowerConnection(
            address="https://test_address/",
            username="test_username",
            project="test_project",
        )
        with warnings.catch_warnings():
            warnings.simplefilter("error")
            connection.login()

    @patch("OptiHPLCHandler.empower_api_core.getpass.getpass")
    @patch("OptiHPLCHandler.empower_api_core.requests")
    def test_info_in_login_message(self, mock_request, mock_getpass):
        # Verify that the handler prints the correct info in the login message.
        mock_response = MagicMock()
        mock_response.status_code = 200
        mock_request.post.return_value = mock_response
        mock_request.get.return_value = mock_response
        mock_getpass.return_value = self.mock_password
        EmpowerConnection(
            address="https://test_address/",
            username="test_username",
            project="test_project",
        )
        assert "test_username" in mock_getpass.call_args[0][0]

    @patch("OptiHPLCHandler.empower_api_core.requests")
    def test_set_password(self, mock_requests):
        mock_response = MagicMock()
        mock_response.status_code = 200
        mock_requests.post.return_value = mock_response
        self.connection.login(password="test_password")
        assert mock_requests.post.call_args[1]["json"]["password"] == "test_password"<|MERGE_RESOLUTION|>--- conflicted
+++ resolved
@@ -84,7 +84,8 @@
         # Testing that the get method is called with the correct url
         assert mock_requests.get.call_args[0][0] == "http://test_address/test_url"
         self.connection.get("/test_url")
-        # Testing that the get method is called with the correct url when endpoint starts with a slash
+        # Testing that the get method is called with the correct url when endpoint
+        # starts with a slash
         assert mock_requests.get.call_args[0][0] == "http://test_address/test_url"
 
     @patch("OptiHPLCHandler.empower_api_core.requests")
@@ -121,27 +122,14 @@
         mock_response = MagicMock()
         mock_response.status_code = 200
         mock_requests.post.return_value = mock_response
-<<<<<<< HEAD
-        mock_requests.put.return_value = mock_response
-        mock_getpass.return_value = self.mock_password
-        try:  # When put fails, the connection will try and log in, which should also
-            # give an error. We do not care about that error, we want to verify that it
-            # tries to log in again.
-            self.connection.put("test_url", body="test_body")
-        except IOError:
-            pass
-        assert mock_requests.method_calls[-1].args == (
-            "http://test_address/authentication/login",
-        )
         # The last call should be to log in, since this should casue an exception.
-=======
         self.connection.post("test_url", body={})
         # Testing that the get method is called with the correct url
         assert mock_requests.post.call_args[0][0] == "http://test_address/test_url"
         self.connection.post("/test_url", body={})
-        # Testing that the get method is called with the correct url when endpoint starts with a slash
+        # Testing that the get method is called with the correct url when endpoint
+        # starts with a slash
         assert mock_requests.post.call_args[0][0] == "http://test_address/test_url"
->>>>>>> e2a0400b
 
     @patch("OptiHPLCHandler.empower_api_core.requests")
     def test_post_http_error(self, mock_requests):
