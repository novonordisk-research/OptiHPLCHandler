--- conflicted
+++ resolved
@@ -3,12 +3,8 @@
 import unittest
 
 from OptiHPLCHandler.empower_instrument_method import (
-<<<<<<< HEAD
     BSMMethod,
-    ColumnHandler,
-=======
     ColumnHandlerMethod,
->>>>>>> e85309b1
     InstrumentMethod,
     instrument_method_factory,
 )
