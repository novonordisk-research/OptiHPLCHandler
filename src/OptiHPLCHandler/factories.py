--- conflicted
+++ resolved
@@ -2,11 +2,7 @@
 from typing import Mapping
 from xml.etree import ElementTree as ET
 
-<<<<<<< HEAD
-from .empower_detector_module_method import FLRMethod, TUVMethod
-=======
 from .empower_detector_module_method import FLRMethod, PDAMethod, TUVMethod
->>>>>>> 3ca18f0e
 from .empower_module_method import (
     BSMMethod,
     ColumnManagerMethod,
