--- conflicted
+++ resolved
@@ -303,14 +303,10 @@
     try:
         if method_definition["name"] in ["rAcquityFTN"]:
             logger.debug("Creating SampleManager")
-<<<<<<< HEAD
-            return SampleManager(method_definition)
+            return SampleManagerMethod(method_definition)
         elif method_definition["name"] in ["AcquityBSM"]:
             logger.debug("Creating BSM")
             return BSMMethod(method_definition)
-=======
-            return SampleManagerMethod(method_definition)
->>>>>>> e85309b1
         # Add more cases as they are coded
         else:
             logger.debug(
