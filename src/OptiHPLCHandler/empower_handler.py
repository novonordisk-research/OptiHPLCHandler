import logging
import warnings
from typing import Any, Dict, Iterable, List, Mapping, Optional, Union

from .empower_api_core import EmpowerConnection
from .empower_instrument_method import EmpowerInstrumentMethod
from .utils.default_data import BUILTIN_ALLOWED_VALUES, SYNONYMS


logger = logging.getLogger(__name__)


class EmpowerHandler:
    """
    Handler for Empower. It allows you to post experiments to Empower and run them. It
    also allows you to get the information necessary to create an experiment, that is,
    list of nodes, systems, plate types, and methods.

    This handler is stateful, meaning that you can save methods to the HPLC and run them
    later, and make runs based on the methods that are already on the HPLC.

    :ivar project: Name of the project to connect to.
    :ivar address: Address of the Empower server.
    :ivar username: Username to use to connect to Empower.
    :ivar synonym_dict: Dictionary with the synonyms for the fields in SampleSetLine.
        The keys are the synonyms, the values are the actual field names that the API
        accepts.
    """

    def __init__(
        self,
        address: str,
        project: Optional[str] = None,
        service: str = None,
        username: Optional[str] = None,
        allow_login_without_context_manager: bool = False,
        auto_login: bool = True,
        **kwargs,
    ):
        """
        Create a handler for Empower.

        :param address: Address of the Empower server.
        :param project: Name of the project to connect to.
        :param service: Name of the service to use to connect to Empower. If not given,
            the first service in the list of services will be used.
        :param username: Username to use to connect to Empower. If not given, the name
            of the user running the script will be used.
        :param allow_login_without_context_manager: If `False` (default), an error will
            be raised when logging in without a context manager. If True, logging in
            without a context manager will merely raise a warning. This is not
            recommended, as it can lead to forgetting logging out.
        :param auto_login: If `True` (default), the handler will log in automatically
            when you start a context manager. If `False`, you will have to call
            `login()` manually. This will allow you to give the password manually.
        """
        super().__init__(**kwargs)
        self.connection = EmpowerConnection(
            project=project, address=address, service=service, username=username
        )
        self.allow_login_without_context_manager = allow_login_without_context_manager
        self.auto_login = auto_login
        self._has_context = False
        self._samplesetline_enum_dict = dict(BUILTIN_ALLOWED_VALUES)
        self.synonym_dict = dict(SYNONYMS)

    def __enter__(self):
        """Start the context manager."""
        self._has_context = True
        if self.auto_login:
            self.login()
        return self

    def __exit__(self, exc_type, exc_value, traceback):
        """End the context manager."""
        self._has_context = False
        self.logout()

    @property
    def project(self) -> str:
        """Get the Empower project name."""
        return self.connection.project

    @project.setter
    def project(self, project: str) -> None:
        self.connection.project = project

    @property
    def address(self) -> str:
        """Get the URL for the Empower Web API to connect to."""
        return self.connection.address

    # Changing the address would require a new lookup for the service, so it is not
    # allowed.

    @property
    def username(self) -> str:
        return self.connection.username

    @username.setter
    def username(self, username: str) -> None:
        self.connection.username = username

    def login(
        self,
        username: Optional[str] = None,
        password: Optional[str] = None,
    ):
        """
        Log into Empower.

        :param password: The password to use for logging in. If None, the password is
            retrieved from the keyring if available, otherwise it is asked for every
            time.
        :param username: The username to use for logging in. If None, the username of
            the default user is used. When EmpowerHandler is initialized, the
            username of the user running the script is set to the default username. If
            login is called with a different username, the default username is changed
            to the given username.
        """
        if not self._has_context:
            # If the login is not done in a context manager, it is only allowed if
            # `run_without_context` is True, and even there, it psots a warning.
            if self.allow_login_without_context_manager:
                warnings.warn(
                    "You are logging in manually without a context manager. "
                    "This is not recommended.\n"
                    "Please use a context manager, e.g.\n"
                    "`with EmpowerHandler(...) as handler:...`"
                )
            else:
                raise RuntimeError(
                    "Login without context is not allowed. "
                    "Please use a context manager, e.g. "
                    "`with EmpowerHandler(...) as handler:...`"
                )
        self.connection.login(password=password, username=username)
        # Setting the synonyms and enumerated fields.
        # Consider making this optional to save time if you know which enumerated
        # fields you are going to use.
        fields = self.connection.get("/project/fields?fieldType=SampleSetLine")[0]
        for field in fields:
            self.synonym_dict[field["displayName"]] = field["name"]
        enum_field_name_list = [
            field["name"] for field in fields if field["type"] == "Enumerator"
        ]
        for field_name in enum_field_name_list:
            self.SetAllowedSamplesetLineFieldValues(
                field_name=field_name, allowed_values=tuple(), overwrite=False
            )
            # Setting it to an empty tuple means that no validation is done if the
            # allowed values are not already set.

    def logout(self) -> None:
        """Log out of Empower."""
        logger.debug("Logging out of Empower")
        self.connection.logout()

    def GetEmpowerProjects(self) -> list[Dict[str, str]]:
        """
        Assuming that the user has logged in in one project for example
        project = Mobile, this method fetches all available projectName that
        the user has access to and returns them as a list.
        """
        project_list = self.connection.get("/authentication/project-list")[0]
        return project_list

    def PostExperiment(
        self,
        sample_set_method_name: str,
        sample_list: Iterable[dict[str, Any]],
        plates: Dict[str, str],
        audit_trail_message: Optional[str] = None,
        component_key: str = "Components",
    ):
        """
        Post the experiment to the HPLC.

        :param sample_set_method_name: Name of the sample set method to create.
        :param sample_list: List of samples to run. Each sample is a dictionary with
            the following keys:
                - Method: Name of the method to use for the sample.
                - SamplePos: Position of the sample in the autosampler, including plate
                    and position on the plate.
                - SampleName: Name of the sample.
                - InjectionVolume: Volume of the sample to inject in micro liters.

            If the key "Components" is present, it should be a dict, with the keys being
            the names of the components, and the values being the concentration of the
            component in the sample.

            If you need to add a value to a custom field with the name "Components", you
            can change the name of the key to use for filling in the Empower components
            with the `component_key` parameter.

            Any other keys will be added as fields to the sample, including custom
            fields.
            If the key Function does not exist, the Function is set to "Inject Sample"
            For all fields, the datatype will be autodetermined according the the type
            of the value.
        :param plate_list: Dict of plates to use. The keys should be the position of the
            plate, the value should be the plate type.
        :param audit_trail_message: Message to add to the audit trail of the sample set
            method.
        """
        logger.debug("Posting experiment to Empower")
        plate_list = [
            {"plateTypeName": plate_name, "plateLayoutPosition": plate_pos}
            for plate_pos, plate_name in plates.items()
        ]
        sampleset_object = {"plates": plate_list, "name": sample_set_method_name}
        empower_sample_list = []
        for num, sample in enumerate(sample_list):
            if "Function" not in sample:
                sample["Function"] = "Inject Samples"
                if "Processing" not in sample:
                    sample["Processing"] = "Normal"
            logger.debug(
                "Adding sampleset line number %s to sample list",
                num,
            )
            component_list = []
            component_dict: dict[str, Union[str, float]] = sample.pop(component_key, {})
            # The key "Components" is treated differently, as Empower needs the
            # components separately, not as a field.
            for i, (component_name, component_value) in enumerate(
                component_dict.items()
            ):
                component_list.append(
                    {
                        "id": i,
                        "fields": [
                            {
                                "name": "Component",
                                "value": component_name,
                            },
                            {
                                "name": "Value",
                                "value": component_value,
                            },
                        ],
                    }
                )
            field_list = []
            for key, value in sample.items():
                key = self.synonym_dict.get(key, key)
                # If you have logged in, the synonyms should be set, so this should not
                # be necessary, but we want to be able to use the handler by logging in
                # elsewhere.
                if key in self._samplesetline_enum_dict:
                    if isinstance(value, dict):
                        # If the value is a dict, it is already in the correct format.
                        # We will unpack it for the check, and then pack it again.
                        warnings.warn(
                            "You are using a dict as a value for an enumerated field. "
                            "This is deprecated and will be removed, "
                            "please use the value directly.",
                            DeprecationWarning,
                        )
                        value = value["member"]
                    if (
                        len(self._samplesetline_enum_dict[key])
                        != 0  # Empty tuple means no validation
                        and value not in self._samplesetline_enum_dict[key]
                    ):
                        raise ValueError(
                            f"Value {value} not in enumerated values for field {key}. "
                            f"Available values: {self._samplesetline_enum_dict[key]}"
                        )
                    value = {"member": value}
                logger.debug("Adding field %s with value %s to sample.", key, value)
                field_list.append(self._set_data_type({"name": key, "value": value}))
            empower_sample_list.append(
                {"components": component_list, "id": num, "fields": field_list}
            )
        sampleset_object["sampleSetLines"] = empower_sample_list
        endpoint = "project/methods/sample-set-method"
        if audit_trail_message:
            logger.debug("Adding audit trail message to endpoint")
            endpoint += f"?auditTrailComment={audit_trail_message}"

        self.connection.post(endpoint=endpoint, body=sampleset_object)

    def RunExperiment(
        self,
        sample_set_method: str,
        node: str,
        system: str,  # TODO: Allow for none, in that case, use the only entry
        sample_set_name: Optional[str] = None,
    ) -> None:
        """
        Run the experiment on an instrument.

        :param sample_set_method: Name of the sample set method to run.
        :param node: Name of the node to run the experiment on.
        :param system: Name of the chromatographic system to run the experiment on.
        :param sample_set_name: Name of the sample set to run. If not given, the name
            of the sample set method will be used.
        """
        parameters = {
            "sampleSetMethodName": sample_set_method,
            "sampleSetName": sample_set_name,
            "shutDownMethodName": "",
            "processingPrinter": "",
            "runMode": "RunOnly",
            "suitabilityMode": "ContinueOnFault",
            "waitForUser": False,
            "reRun": False,
            "sampleSetId": 0,
            "fromLine": 0,
            "nodeName": node,
            "systemName": system,
        }
        logger.debug("Running experiment with parameters %s", parameters)
        self.connection.post(
            endpoint="acquisition/run-sample-set-method", body=parameters, timeout=60
        )

    def GetMethodList(self, method_type: str = "MethodSetMethod") -> List[str]:
        """
        Get the list of methods.

        :param method_type: Type of methods to get. If it doesn't end with "Method", it
            will be added. Default: "MethodSetMethod".
        """
        if not method_type.endswith("Method"):
            method_type += "Method"
        method_list = self.connection.get(
            endpoint="project/methods?methodTypes=" + method_type
        )[0]
        method_name_dict_list = [
            [name_dict for name_dict in method["fields"] if name_dict["name"] == "Name"]
            for method in method_list
        ]
        if any(len(name_dict) > 1 for name_dict in method_name_dict_list):
            raise ValueError("Multiple names found for a method.")
        if any(len(name_dict) == 0 for name_dict in method_name_dict_list):
            raise ValueError("No name found for a method.")
        method_name_list = [
            name_dict[0]["value"] for name_dict in method_name_dict_list
        ]
        logger.debug("Found methods %s", method_name_list)
        return method_name_list

    def GetInstrumentMethod(
        self, method_name: str, use_sample_manager_oven: bool = False
    ) -> EmpowerInstrumentMethod:
        """
        Get a method set method.

        :param method_name: Name of the method set method to get.
        :param use_sample_manager_oven: If True, both sample manager oven and column
            manager oven will be used. If False, only column manager oven will be used.
        """
        response = self.connection.get(
            endpoint=f"project/methods/instrument-method?name={method_name}"
        )
        return EmpowerInstrumentMethod(response[0][0], use_sample_manager_oven)

    def PostInstrumentMethod(self, method: EmpowerInstrumentMethod) -> None:
        """
        Post a method set method to Empower.

        :param method: The method set method to post."""
        endpoint = "project/methods/instrument-method?overWriteExisting=false"
        self.connection.post(endpoint=endpoint, body=method.current_method)

    def GetMethodSetMethod(self, method_name: str):
        """
        Get a method set method.

        :param method_name: Name of the method set method to get.
        """
        response = self.connection.get(
            endpoint=f"project/methods/method-set?name={method_name}"
        )
        return response[0][0]

    def PostMethodSetMethod(self, method: Mapping[str, Any]) -> None:
        """
        Post a method set method.

        :param method: The method set method to post."""
        endpoint = "project/methods/method-set"
        self.connection.post(endpoint=endpoint, body=method)

    def GetNodeNames(self) -> List[str]:
        """Get the list of node names."""
        return self.connection.get(endpoint="acquisition/nodes")[0]

    def GetSystemNames(self, node: str) -> List[str]:
        """
        Get the list of names of chromatographic systems on a node.

        :param node: Name of the node to get the systems from.
        """
        endpoint = f"acquisition/chromatographic-systems?nodeName={node}"
        return self.connection.get(endpoint=endpoint)[0]

    def GetSampleSetMethods(self) -> List[str]:
        """Get the list of sample set methods in project."""
        return self.connection.get(endpoint="project/methods/sample-set-method-list")[0]

    def GetPlateTypeNames(self, filter_string: Optional[str] = None) -> List[str]:
        """
        Get the list of names of available plate types

        :param filter_string: String to filter the list of plate types on. Only plate
            types whose name contains this string will be returned.
        """
        endpoint = "configuration/plate-types-list"
        if filter_string:
            endpoint += f"?stringFilter={filter_string}"
        return self.connection.get(endpoint=endpoint)[0]

    def GetStatus(self, node: str, system: str):
        endpoint = (
            "acquisition/chromatographic-system-status"
            f"?nodeName={node}&systemName={system}"
        )
        result_list = self.connection.get(endpoint=endpoint, timeout=120)[0]
        return {entry["name"]: entry["value"] for entry in result_list}

<<<<<<< HEAD
    def SetAllowedSamplesetLineFieldValues(
        self,
        field_name: str,
        allowed_values: Optional[List[str]] = None,
        overwrite: bool = True,
    ) -> List[str]:
        """
        Set the list of allowed values for a field in SampleSetLine.

        :param field_name: Name of the field to set the allowed values for. Can be
            either the actual field name or an excepted synonym, like the Empower
            display name.
        :param allowed_values: List of values to set as enumerated values for the field.
            If None (default), the list of enumerated values will be retrieved from the
            API. To turn off validation for a field, set the values to an empty tuple.
        :param overwrite: If True (default), the allowed values for the field will be
            overwritten, even if they are already set. If False, the values will only
            be set if they are not already set.

        :return: List of allowed values for the field after the operation.
        """
        field_name = self.synonym_dict.get(field_name, field_name)
        if field_name not in self._samplesetline_enum_dict:
            logger.debug("Field %s not in enum_dict, adding it.", field_name)
        elif not overwrite:
            logger.debug(
                "Allowed values for field %s already set (%s). "
                "These will not be overwritten.",
                field_name,
                self._samplesetline_enum_dict[field_name],
            )
            return self._samplesetline_enum_dict[field_name]
        elif self._samplesetline_enum_dict[field_name] != tuple():
            logger.debug(
                "Allowed values for field %s already set (%s). "
                "These will be overwritten with %s.",
                field_name,
                self._samplesetline_enum_dict[field_name],
                allowed_values,
            )
        if allowed_values is None:
            fields = self.connection.get(
                "/project/field-enumerated-values"
                "?fieldType=SampleSetLine"
                f"&field={field_name}"
            )[0]
            allowed_values = [field["member"] for field in fields]
        self._samplesetline_enum_dict[field_name] = allowed_values
        return allowed_values
=======
    @classmethod
    def LogoutAllSessions(
        cls,
        address: str,
        password: str,
        service: Optional[str] = None,
        username: Optional[str] = None,
    ):
        """
        Logout all sessions of the user.

        :param project: Name of the project to connect to.
        :param address: Address of the Empower server.
        :param password: Password to use to connect to Empower.
        :param service: Name of the service to use to connect to Empower. If not given,
            the first service in the list of services will be used.
        :param username: Username to use to connect to Empower.
        """
        handler = cls(address, service, username, auto_login=False)
        with handler:
            handler.login(password=password)
            session_list = handler.connection.get(
                endpoint="authentication/session-infoes", timeout=120
            )[0]
            session_list = [
                session
                for session in session_list
                if session["user"] == handler.username
            ]
            # Only keeping the session IDs of the current user.
            session_list = [
                session
                for session in session_list
                if session["id"] != handler.connection.session_id
            ]
            # Removing the session in handler, so we don't log out of that before we are
            # done. It is logged out when we exit the context manager.
            connection = EmpowerConnection(
                address=address,
                username=handler.username,
                service=handler.connection.service,
            )
            for session in session_list:
                connection.token = handler.connection.token
                # The token doesn't have to be from the same session, so we can use the
                # token from the handler.
                connection.session_id = session["id"]
                logger.debug("Logging out of session %s", session["id"])
                connection.logout()
>>>>>>> 01ba140a

    def _set_data_type(self, field: Mapping[str, Any]):
        """Find and set the data type of the field, based on the type of `value`"""
        data_type_dict = {
            str: "String",
            int: "Double",
            float: "Double",
            dict: "Enumerator",
        }
        for key, value in data_type_dict.items():
            if isinstance(field["value"], key):
                logger.debug(
                    "Setting data type of field %s to %s.", field["name"], value
                )
                field["dataType"] = value
        if "dataType" not in field:
            raise ValueError(
                "No data type found for field "
                f"{field['name']} with value {field['value']}."
            )
        return field

    def __str__(self):
        return f"EmpowerHandler for project {self.project}, user {self.username}"<|MERGE_RESOLUTION|>--- conflicted
+++ resolved
@@ -421,7 +421,6 @@
         result_list = self.connection.get(endpoint=endpoint, timeout=120)[0]
         return {entry["name"]: entry["value"] for entry in result_list}
 
-<<<<<<< HEAD
     def SetAllowedSamplesetLineFieldValues(
         self,
         field_name: str,
@@ -471,7 +470,7 @@
             allowed_values = [field["member"] for field in fields]
         self._samplesetline_enum_dict[field_name] = allowed_values
         return allowed_values
-=======
+
     @classmethod
     def LogoutAllSessions(
         cls,
@@ -521,7 +520,6 @@
                 connection.session_id = session["id"]
                 logger.debug("Logging out of session %s", session["id"])
                 connection.logout()
->>>>>>> 01ba140a
 
     def _set_data_type(self, field: Mapping[str, Any]):
         """Find and set the data type of the field, based on the type of `value`"""
