import getpass
import logging
import warnings
from typing import NamedTuple, Optional, Union

import keyring
import requests
from keyring.errors import NoKeyringError

logger = logging.getLogger(__name__)


class EmpowerResponse(NamedTuple):
    """
    Named tuple for the response from Empower.

    :ivar content: The content of the response. If no content was received, it is an
        empty dict.
    :ivar message: The message from the response. If no message was received, it is an
        empty string.
    :ivar content_from_api: Whether the content was received from the API.
    :ivar message_from_api: Whether the message was received from the API.
    """

    content: Union[dict, list]
    message: str
    content_from_api: bool
    message_from_api: bool


class EmpowerConnection:
    """
    Class for handling connection to Empower.

    Since the purpose of this handler is not to change date in Empower, it does not have
    a put() method, only get() and post().

    The connection is kept open by storing a bearer token provided by Empower.

    If the token expires, the connection is automatically  reestablished.

    The password is stored in the keyring if available, otherwise it is asked for every
    time.

    :ivar address: The address of the Empower server.
    :ivar username: The username to use for logging in.
    :ivar project: The project to log into.
    :ivar service: The service to use for logging in.
    :ivar token: The bearer token used for authentication.
    :ivar session_id: The session ID. None if not logged in.
    :ivar default_get_timeout: The default timeout to use for get requests.
    :ivar default_post_timeout: The default timeout to use for post requests.
    :ivar verify: Whether to verify SSL certificates when connecting via HTTPS.
    """

    def __init__(
        self,
        address: str,
        username: Optional[str] = None,
        project: Optional[str] = None,
        service: Optional[str] = None,
        verify: Union[bool, str] = True,
        api_version: str = "1.0",
    ) -> None:
        """
        Initialize the EmpowerConnection.

        :param address: The address of the Empower server.
        :param username: The username to use for logging in. If None, the username of
            the user running the script is used.
        :param project: The project to use for logging in. If None, the default project
            is used.
        :param service: The service to use for logging in. If None, the first service in
            the list is used.
        :param verify: Bool or string. If False, no verification of SSL certificates
            is done when connecting via HTTPS. If it is a string, it should be the
            path to the CA_BUNDLE file or directory with certificates of trusted CAs-
            If true, the built-in list of trusted CAs will be used.
        :param api_version: The version of the API to use. Default is "1.0".
        """
        if not address:
            raise ValueError(
                f"Address was given as '{address}'. Address must be a valid url."
            )
        self.address = address.rstrip("/")  # Remove trailing slash if present
        if username is None:
            self.username = getpass.getuser()
        else:
            self.username = username
        self.token = None
        self.verify = verify
        self.api_version = api_version
        if service is None:
            logger.debug("No service specified, getting service from Empower")
            try:
                response = requests.get(
                    self.address + "/authentication/db-service-list",
                    headers=self.header,
                    timeout=60,
                    verify=self.verify,
                )
            except requests.exceptions.Timeout as e:
                raise requests.exceptions.Timeout(
                    f"Getting service from {self.address} timed out"
                ) from e
            self.service = response.json()[self.content_key][0]["netServiceName"]
            # If no service is specified, use the first one in the list
        else:
            self.service = service
        self.project = project
        self.session_id = None
        self.default_get_timeout = 20
        self.default_post_timeout = 40

    @property
    def content_key(self):
        """Get the key to use for getting results from the response."""
        if self.api_version == "1.0":
            # The key for the results in the response is different in version 1.0 of
            # the API
            return "results"
        return "data"

    def login(
        self, username: Optional[str] = None, password: Optional[str] = None
    ) -> None:
        """
        Log into Empower.

        :param password: The password to use for logging in. If None, the password is
            retrieved from the keyring if available, otherwise it is asked for every
            time.
        :param username: The username to use for logging in. If None, the username of
            the default user is used. When EmpowerConnection is initialized, the
            username of the user running the script is set to the default username. If
            login is called with a different username, the default username is changed
            to the given username.
        """
        if username is not None:
            self.username = username
        if password is None:
            password = self.password
        body = {
            "service": self.service,
            "userName": self.username,
            "password": password,
        }
        if self.project is not None:
            # If no project is given, log into the default project, e.g. "Mobile"
            body["project"] = self.project
        logger.debug("Logging into Empower")
        try:
            response = requests.post(
                self.address + "/authentication/login",
                headers=self.header,
                json=body,
                timeout=600,
                verify=self.verify,
            )
        except requests.exceptions.Timeout as e:
            raise requests.exceptions.Timeout(
                f"Login to {self.address} with username = {self.username} timed out"
            ) from e
        self.raise_for_status(response)
        if self.api_version == "1.0":
            self.token = response.json()[self.content_key][0]["token"]
            self.session_id = response.json()[self.content_key][0]["id"]
        else:
            self.token = response.json()[self.content_key]["token"]
            self.session_id = response.json()[self.content_key]["id"]
        logger.debug("Login successful, keeping token")

    def logout(self) -> None:
        """Log out of Empower."""
        if self.session_id is None:
            logger.debug("No session ID, no need to log out")
            return
        logger.debug("Logging out of Empower")
        response = requests.delete(
            self.address + "/authentication/logout?sessionInfoID=" + self.session_id,
            headers=self.header,
            timeout=self.default_post_timeout,
            verify=self.verify,
        )
        if response.status_code == 404:
            logger.debug(
                "Logout no necessary, session already expired or were logged out."
            )
        else:
            self.raise_for_status(response)
        self.session_id = None
        logger.debug("Logout successful")

    def _requests_wrapper(
        self, method: str, endpoint: str, body: Optional[dict], timeout: int
    ) -> EmpowerResponse:
        """
        Wrapper for requests.

        :param method: The method to use.
        :param endpoint: The endpoint to use.
        :param body: The body to use.
        :param timeout: The timeout to use.

        :return: The results and message from the response.
        """

        def _request_with_timeout(
            method: str,
            endpoint: str,
            params: dict,
            header: dict,
            body: dict,
            timeout: int,
            verify: Union[bool, str],
        ) -> requests.Response:
            try:
                return requests.request(
                    method,
                    endpoint,
                    params=params,
                    json=body,
                    headers=header,
                    timeout=timeout,
                    verify=verify,
                )
            except requests.exceptions.Timeout as e:
                raise requests.exceptions.Timeout(
                    f"{method}ing {body} to {endpoint} timed out"
                ) from e

        endpoint = endpoint.lstrip("/")  # Remove leading slash if present
        address = self.address + "/" + endpoint
        # Add slash between address and endpoint
        log_header = self.header.copy()
        log_header.pop("Authorization", None)  # Remove the token from the log
        logger.debug(
            "%sing header %s and body %s to %s", method, log_header, body, address
        )
        response = _request_with_timeout(
            method=method,
            endpoint=address,
            header=self.header,
            body=body,
            timeout=timeout,
            verify=self.verify,
            params={},
        )
        if response.status_code == 401:
            logger.debug("Token expired, refreshing token and %sing again", method)
            refresh_response = _request_with_timeout(
                method="get",
                endpoint=self.address + "/authentication/refresh-token",
                header=self.header,
                body=None,
                timeout=self.default_get_timeout,
                verify=self.verify,
                params={"sessionInfoID": self.session_id},
            )
            self.raise_for_status(refresh_response)
            if self.api_version == "1.0":
                self.token = refresh_response.json()[self.content_key][0]["token"]
            else:
                self.token = refresh_response.json()[self.content_key]["token"]
            response = _request_with_timeout(
                method=method,
                endpoint=address,
                header=self.header,
                body=body,
                timeout=timeout,
                verify=self.verify,
                params={},
            )
        logger.debug("Got response %s from %s", response.text, address)
        self.raise_for_status(response)
        if self.content_key in response.json():
            content = response.json()[self.content_key]
            content_from_api = True
        else:
            content = {}
            content_from_api = False
        if "message" in response.json():
            message = response.json()["message"]
            message_from_api = True
        else:
            message = ""
            message_from_api = False
        return EmpowerResponse(
            content=content,
            content_from_api=content_from_api,
            message=message,
            message_from_api=message_from_api,
        )

    def get(self, endpoint: str, timeout: Optional[int] = None) -> EmpowerResponse:
        """
        Get data from Empower.

        :param endpoint: The endpoint to get data from.
        :param timeout: The timeout to use. If None, the default timeout is used.

        :return: The results and message from the response.
        """
        if not timeout:
            timeout = self.default_get_timeout
        else:
            logger.debug("Timeout changed from default value to %s", timeout)
            print(
                f"Get call to endpoint {endpoint} could be slow, "
                f"timeout is set to {timeout} seconds"
            )
        logger.debug("Getting data from %s with timeout %s", endpoint, timeout)
        response = self._requests_wrapper(
            method="get", endpoint=endpoint, body=None, timeout=timeout
        )
        if response[1]:
            logger.debug("Got message from Empower %s", response[1])
        return response

    def post(
        self, endpoint: str, body: dict, timeout: Optional[int] = None
    ) -> EmpowerResponse:
        """
        Post data to Empower.

        :param endpoint: The endpoint to post data to.
        :param body: The data to post.
        :param timeout: The timeout to use. If None, the default timeout is used.

        :return: The results and message from the response.
        """
        if not timeout:
            timeout = self.default_post_timeout
        else:
            logger.debug("Timeout changed from default value to %s", timeout)
            print(
                f"Post call to endpoint {endpoint} could be slow, "
                f"timeout is set to {timeout} seconds"
            )
        logger.debug("Posting data %s to %s with timeout %s", body, endpoint, timeout)
        response = self._requests_wrapper(
            method="post", endpoint=endpoint, body=body, timeout=timeout
        )
        if response[1]:
            logger.debug("Got message from Empower %s", response[1])
        return response

    @property
    def password(self):
        """Get the password to use for logging in."""
        try:
            password = keyring.get_password("Empower", self.username)
            logger.debug("Password found in keyring")
        except NoKeyringError:
            # If no keyring is available, ask for password. This is the case in Datalab.
            password = None
            logger.debug("No keyring found")
        if not password:
            logger.debug("No password found in keyring, asking user for password")
            if not self.address.startswith("https"):
                warnings.warn("The password will be sent in plain text.")
            password = getpass.getpass(
                f"Please enter the password for user {self.username}: "
            )
        return password

    @property
<<<<<<< HEAD
    def header(self):
        "The HTTP header to use. Contains the API version and the token if available"
        header = {"api-version": self.api_version}
        if self.token is not None:
            header["Authorization"] = "Bearer " + self.token
        return header
=======
    def header(self) -> dict[str, str]:
        """Get the authorization header to use for requests."""
        return {
            "Authorization": "Bearer " + self.token,
            "api-version": self.api_version,
        }
>>>>>>> 67043c76

    def __del__(self):
        if self.session_id is not None:
            self.logout()

    @staticmethod
    def raise_for_status(response: requests.Response):
        """
        Raise an error if the response is not ok. This error includes the message from
        Empower, as opposed to the raise_for_status() method of requests.
        """
        try:
            response.raise_for_status()
        except requests.exceptions.HTTPError as error:
            body = response.json()
            if "message" in body and "id" in body:
                error = requests.exceptions.HTTPError(
                    f"HTTP error {response.status_code} "
                    f"with message '{response.json()['message']}' "
                    f"and ID {response.json()['id']}"
                )
            elif "errors" in body:
                error = requests.exceptions.HTTPError(
                    f"HTTP error {response.status_code} "
                    f"with errors '{response.json()['errors']}'"
                )
            raise error from None<|MERGE_RESOLUTION|>--- conflicted
+++ resolved
@@ -365,21 +365,12 @@
         return password
 
     @property
-<<<<<<< HEAD
     def header(self):
         "The HTTP header to use. Contains the API version and the token if available"
         header = {"api-version": self.api_version}
         if self.token is not None:
             header["Authorization"] = "Bearer " + self.token
         return header
-=======
-    def header(self) -> dict[str, str]:
-        """Get the authorization header to use for requests."""
-        return {
-            "Authorization": "Bearer " + self.token,
-            "api-version": self.api_version,
-        }
->>>>>>> 67043c76
 
     def __del__(self):
         if self.session_id is not None:
