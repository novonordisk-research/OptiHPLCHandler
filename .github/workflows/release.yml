--- conflicted
+++ resolved
@@ -29,17 +29,6 @@
       - uses: actions/setup-python@v4
         with:
           python-version: 3.9
-<<<<<<< HEAD
-      - run: pip install .[release]
-      - run: git config --global user.name "GitHub Action"
-      - run: git config --global user.email "build_pipeline@novonordisk.com"
-      - run: git branch -c release
-      - run: git checkout release
-      - run: git push --set-upstream origin release
-      - run: python -m bumpver update --${{ inputs.release_type }}
-      - run: gh pr create --title "Release" --body "Release" --base main --head release --repo ${{ github.repository }}
-      - run: gh pr merge --rebase --delete-branch --auto
-=======
       - run: |
           pip install .[release]
           git config --global user.name "GitHub Action"
@@ -50,6 +39,5 @@
           python -m bumpver update --${{ inputs.release_type }}
           eval $(bumpver show --env) # Saving the new version in an environment variable
           gh pr create --title "Release $CURRENT_VERSION" --body "Release $CURRENT_VERSION" --base main --head release --repo ${{ github.repository }} --reviewer Release_reviewers --labels Release
-          gh pr merge --rebase --delete-branch --admin
-          gh release create $CURRENT_VERSION --title $CURRENT_VERSION --notes "Release $CURRENT_VERSION" --verify-tag
->>>>>>> 2833fbee
+          gh pr merge --rebase --delete-branch --auto
+          gh release create $CURRENT_VERSION --title $CURRENT_VERSION --notes "Release $CURRENT_VERSION" --verify-tag