--- conflicted
+++ resolved
@@ -10,11 +10,7 @@
     schedule:
       interval: "weekly"
     reviewers:
-<<<<<<< HEAD
-      - "***REMOVED***-NN"
-=======
       - "SRFU-NN"
->>>>>>> 70511d63
     commit-message:
       # Prefix all commit messages with "[pip]"
       prefix: "[pip] "
@@ -29,11 +25,7 @@
     schedule:
       interval: "weekly"
     reviewers:
-<<<<<<< HEAD
-      - "***REMOVED***-NN"
-=======
       - "SRFU-NN"
->>>>>>> 70511d63
     commit-message:
       # Prefix all commit messages with "[github-actions]"
       prefix: "[github-actions] "